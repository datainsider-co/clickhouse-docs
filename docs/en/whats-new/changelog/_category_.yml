--- conflicted
+++ resolved
@@ -3,8 +3,4 @@
 collapsed: true
 link:
   type: generated-index
-<<<<<<< HEAD
-  title: "Changelog"
-=======
-  title: Changelog
->>>>>>> 5ff97a66
+  title: Changelog