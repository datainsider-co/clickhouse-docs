--- conflicted
+++ resolved
@@ -62,9 +62,5 @@
 Many teams who initially think that `lts` is the way to go often switch to `stable` anyway because of some recent feature that’s important for their product.
 
 :::warning    
-<<<<<<< HEAD
-One more thing to keep in mind when upgrading ClickHouse: we’re always keeping an eye on compatibility across releases, but sometimes it’s not reasonable to keep and some minor details might change. So make sure you check the [changelog](../../whats-new/changelog/) before upgrading to see if there are any notes about backward-incompatible changes.
-=======
-One more thing to keep in mind when upgrading ClickHouse: we’re always keeping eye on compatibility across releases, but sometimes it’s not reasonable to keep and some minor details might change. So make sure you check the [changelog](/docs/en/whats-new/changelog/) before upgrading to see if there are any notes about backward-incompatible changes.
->>>>>>> c26381f0
+One more thing to keep in mind when upgrading ClickHouse: we’re always keeping an eye on compatibility across releases, but sometimes it’s not reasonable to keep and some minor details might change. So make sure you check the [changelog](/docs/en/whats-new/changelog/index.md) before upgrading to see if there are any notes about backward-incompatible changes.
 :::